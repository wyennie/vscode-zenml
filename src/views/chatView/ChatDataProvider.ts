--- conflicted
+++ resolved
@@ -102,23 +102,15 @@
 
   private getPipelineData(): TreeItem[] {
     let pipelineRuns = PipelineDataProvider.getInstance().pipelineRuns;
-<<<<<<< HEAD
-    let pipelineTreeItems = pipelineRuns.map(run => {
-=======
     let pipelineTreeItems: TreeItem[] = pipelineRuns.map((run, index) => {
->>>>>>> 2e93dacf
       let formattedStartTime = new Date(run.startTime).toLocaleString();
       let formattedEndTime = run.endTime ? new Date(run.endTime).toLocaleString() : 'N/A';
       let stringValue = `Pipeline run:${JSON.stringify(run)}`;
       return {
         name: run.name,
         value: stringValue,
-<<<<<<< HEAD
         title: 'Includes all code, logs, and metadata for a specific pipeline run with message',
-=======
-        title: "Includes all code, logs, and metadata for a specific pipeline run with message",
         hidden: index > 9,
->>>>>>> 2e93dacf
         children: [
           { name: run.status },
           { name: run.stackName },
@@ -129,7 +121,9 @@
         ],
       };
     });
-    if (pipelineTreeItems.length > 9) { pipelineTreeItems.push({ name: 'Expand' })}
+    if (pipelineTreeItems.length > 9) {
+      pipelineTreeItems.push({ name: 'Expand' });
+    }
     return pipelineTreeItems;
   }
 
@@ -163,17 +157,12 @@
   }
 
   private convertTreeDataToHtml(treeData: TreeItem[], level = 0) {
-<<<<<<< HEAD
     let convertedTreeData = treeData.map(item => {
       let iconSvg =
         '<svg xmlns="http://www.w3.org/2000/svg" width="16" height="16" viewBox="0 0 24 24" fill="none" stroke="#808080" stroke-width="2" stroke-linecap="round" stroke-linejoin="round"><path d="M0 0h24v24H0z" fill="none" stroke="none"/></svg>';
-      let childrenEl = '';
-      let title = '';
-=======
-    let convertedTreeData = treeData.map((item) => {
-      let iconSvg = '<svg xmlns="http://www.w3.org/2000/svg" width="16" height="16" viewBox="0 0 24 24" fill="none" stroke="#808080" stroke-width="2" stroke-linecap="round" stroke-linejoin="round"><path d="M0 0h24v24H0z" fill="none" stroke="none"/></svg>';
-      let childrenEl= '', title = '', hidden = '';
->>>>>>> 2e93dacf
+      let childrenEl = '',
+        title = '',
+        hidden = '';
 
       if (item.children) {
         iconSvg =
@@ -181,15 +170,19 @@
         childrenEl = `<div class="tree-item-children">${this.convertTreeDataToHtml(item.children, level + 1)}</div>`;
       }
 
-      if (item.title) { title = item.title }
-      if (item.hidden) { hidden = " hidden" }
+      if (item.title) {
+        title = item.title;
+      }
+      if (item.hidden) {
+        hidden = ' hidden';
+      }
 
       let checkboxEl =
         level < 2 ? `<input type="checkbox" class="tree-item-checkbox" value='${item.value}'>` : '';
 
-      if (item.name == 'Expand') { 
+      if (item.name == 'Expand') {
         hidden += ' expand';
-        checkboxEl = ''
+        checkboxEl = '';
       }
 
       return `<div class="tree-item${hidden}">
