// Copyright(c) ZenML GmbH 2024. All Rights Reserved.
// Licensed under the Apache License, Version 2.0(the "License");
// you may not use this file except in compliance with the License.
// You may obtain a copy of the License at:
//
//      http://www.apache.org/licenses/LICENSE-2.0
//
// Unless required by applicable law or agreed to in writing, software
// distributed under the License is distributed on an "AS IS" BASIS,
// WITHOUT WARRANTIES OR CONDITIONS OF ANY KIND, either express
// or implied.See the License for the specific language governing
// permissions and limitations under the License.

import * as vscode from 'vscode';
import type { ExtensionContext } from 'vscode';

const registerLLMAPIKey = async (context: ExtensionContext) => {
  const options: vscode.QuickPickItem[] = [
    { label: 'Anthropic' },
    { label: 'Gemini' },
    { label: 'OpenAI' },
  ];

  const selectedOption = await vscode.window.showQuickPick(options, {
    placeHolder: 'Please select an LLM.',
    canPickMany: false,
  });

  if (selectedOption === undefined) {
    vscode.window.showWarningMessage('API key input was canceled.');
    return undefined;
  }

  const model = selectedOption.label;
  const secretKey = `zenml.${model.toLowerCase()}.key`;

  let apiKey = await context.secrets.get(secretKey);

  if (apiKey) {
    apiKey = await vscode.window.showInputBox({
      prompt: `${model} API Key already exists, enter a new value to update.`,
      password: true,
    });
  } else {
    apiKey = await vscode.window.showInputBox({
      prompt: `Please enter your ${model} API key`,
      password: true,
    });
  }

  if (apiKey === undefined) {
    vscode.window.showWarningMessage('API key input was canceled.');
    return;
  }

  await context.secrets.store(secretKey, apiKey);
  vscode.window.showInformationMessage(`${model} API key stored successfully.`);
};

const registerGeminiAPIKey = async (context: ExtensionContext) => {
  let apiKey = await context.secrets.get('API_KEY');

  if (apiKey) {
    apiKey = await vscode.window.showInputBox({
      prompt: 'Gemini API Key already exists, enter a new value to update.',
      password: true,
    });
  } else {
    apiKey = await vscode.window.showInputBox({
      prompt: 'Please enter your Gemini API key',
      password: true,
    });
  }

  if (apiKey === undefined) {
    return undefined;
  }

  await context.secrets.store('API_KEY', apiKey);
  vscode.window.showInformationMessage('Gemini API key stored successfully.');
};

const deleteGeminiAPIKey = async (context: ExtensionContext) => {
  const apiKey = await context.secrets.get('API_KEY');

  if (apiKey === undefined) {
    vscode.window.showInformationMessage('No Gemini API key exists.');
    return;
  }
  await context.secrets.delete('API_KEY');
  vscode.window.showInformationMessage('Gemini API key successfully removed.');
};


export const secretsCommands = {
<<<<<<< HEAD
  registerOpenAIAPIKey,
  deleteOpenAIAPIKey,
  registerGeminiAPIKey,
  deleteGeminiAPIKey,
=======
  registerLLMAPIKey,
>>>>>>> ba17414b
};<|MERGE_RESOLUTION|>--- conflicted
+++ resolved
@@ -57,48 +57,6 @@
   vscode.window.showInformationMessage(`${model} API key stored successfully.`);
 };
 
-const registerGeminiAPIKey = async (context: ExtensionContext) => {
-  let apiKey = await context.secrets.get('API_KEY');
-
-  if (apiKey) {
-    apiKey = await vscode.window.showInputBox({
-      prompt: 'Gemini API Key already exists, enter a new value to update.',
-      password: true,
-    });
-  } else {
-    apiKey = await vscode.window.showInputBox({
-      prompt: 'Please enter your Gemini API key',
-      password: true,
-    });
-  }
-
-  if (apiKey === undefined) {
-    return undefined;
-  }
-
-  await context.secrets.store('API_KEY', apiKey);
-  vscode.window.showInformationMessage('Gemini API key stored successfully.');
-};
-
-const deleteGeminiAPIKey = async (context: ExtensionContext) => {
-  const apiKey = await context.secrets.get('API_KEY');
-
-  if (apiKey === undefined) {
-    vscode.window.showInformationMessage('No Gemini API key exists.');
-    return;
-  }
-  await context.secrets.delete('API_KEY');
-  vscode.window.showInformationMessage('Gemini API key successfully removed.');
-};
-
-
 export const secretsCommands = {
-<<<<<<< HEAD
-  registerOpenAIAPIKey,
-  deleteOpenAIAPIKey,
-  registerGeminiAPIKey,
-  deleteGeminiAPIKey,
-=======
   registerLLMAPIKey,
->>>>>>> ba17414b
 };